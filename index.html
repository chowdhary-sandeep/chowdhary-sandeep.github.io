<!DOCTYPE html>
<html lang="en">
<head>
<meta charset="utf-8" />
<meta name="viewport" content="width=device-width, initial-scale=1" />
<title>Live‑Updated IPCC — AI Literature Synthesis (Demo Showcase)</title>
<style>
  :root {
    --bg: #000000;
    --panel: #000000;
    --muted: #b0b0b0;
    --text: #ffffff;
    --accent: #ffef00;
    --accent2: #00ff99;
    --danger: #ff0033;
    --warn: #ff7a00;
    --ok: #00ff66;
    --card: #000000;
    --shadow: none;
    --radius: 0px;
  }

  * { box-sizing: border-box; }
  html, body { height: 100%; }
  body {
    margin: 0; font-family: system-ui, -apple-system, Segoe UI, Roboto, Inter, Ubuntu, "Helvetica Neue", Arial, "Noto Sans", "Apple Color Emoji", "Segoe UI Emoji";
    background: var(--bg);
    color: var(--text);
    line-height: 1.55;
  }
  a { color: var(--accent); text-decoration: underline; font-weight: 700; }
  a:hover { text-decoration-thickness: 3px; }
  .wrap {
    display: grid;
    grid-template-columns: 350px 1fr;
    gap: 8px;
    min-height: 100vh;
    width: 100vw;
    margin: 0;
  }

  
  nav {
    position: sticky; top: 0;
    height: 100vh; overflow: auto;
    padding: 8px;
    background: var(--panel);
    border-right: 3px solid #ffffff;
  }
  nav h1 { font-size: 16px; margin: 0 0 6px 0; letter-spacing: .5px; }
  .logo {
    font-weight: 800; letter-spacing: 1px; text-transform: uppercase;
    display: inline-flex; align-items: center; gap: 8px;
  }
  .logo .dot { width: 10px; height: 10px; background: var(--accent); }
  .toc { list-style: none; padding: 8px 0 0 0; margin: 0; }
  .toc li { margin: 6px 0; }
  .toc a { display: block; padding: 8px 10px; border: 2px solid #ffffff; color: var(--text); text-transform: uppercase; font-weight: 700; }
  .toc a:hover, .toc a.active { background: #ffffff; color: #000; text-decoration: none; }
  .kbd {
    display: inline-block; padding: 2px 6px;
    background: transparent; border: 2px solid #ffffff; color: var(--text); font-size: 12px; font-weight: 700;
  }
  main { padding: 16px 16px 120px 8px; width: 75%; justify-self: start; }
  section { margin: 0 0 36px 0; }
  .hero {
    padding: 16px; border-radius: var(--radius);
    background: transparent;
    box-shadow: var(--shadow); border: 3px solid #ffffff;
  }
  .hero h2 { margin: 4px 0 8px 0; font-size: 28px; }
  .muted { color: var(--muted); }
  .grid {
    display: grid; gap: 8px;
    grid-template-columns: repeat(auto-fit, minmax(140px, 1fr));
  }
  .card {
    background: var(--card); border: 3px solid #ffffff; border-radius: var(--radius);
    box-shadow: none;
  }
  .card .hd { padding: 10px 12px; border-bottom: 3px solid #ffffff; font-weight: 800; text-transform: uppercase; }
  .card .bd { padding: 10px 12px; }
  .pill { display: inline-flex; align-items: center; gap: 8px; padding: 6px 10px; border-radius: 0; font-size: 12px; border: 2px solid #ffffff; background: transparent; color: #ffffff; text-transform: uppercase; font-weight: 800; }
  .pill.ok { color: var(--ok); border-color: var(--ok); }
  .pill.warn { color: var(--warn); border-color: var(--warn); }
  .pill.danger { color: var(--danger); border-color: var(--danger); }
  .note { font-size: 13px; color: var(--muted); }
  .flow { position: relative; overflow: hidden; border-radius: var(--radius); border: 3px solid #ffffff; background: transparent; }
  .flow iframe, .flow embed, .flow img, .flow object { display: block; width: 100%; height: 70vh; border: 0; }
  .toolbar {
    display: flex; gap: 8px; align-items: center; padding: 8px; border-top: 3px solid #ffffff; background: transparent;
  }
  .toolbar button {
    background: transparent; color: var(--text); border: 3px solid #ffffff; padding: 8px 10px; border-radius: 0; cursor: pointer; font-weight: 800; text-transform: uppercase;
  }
  .toolbar button:hover { background: #ffffff; color: #000; }
  .zoomwrap { position: relative; overflow: hidden; height: 70vh; background: transparent; border-radius: var(--radius) var(--radius) 0 0; }
  .zoomcontent { transform-origin: center center; transform: translate(0px,0px) scale(1); transition: transform .08s ease-out; }
  .progress {
    height: 16px; background: transparent; border: 3px solid #ffffff; border-radius: 0; overflow: hidden;
  }
  .progress > div { height: 100%; width: 0%; background: var(--accent); transition: width .3s ease; }
  .runner-steps { display: grid; grid-template-columns: 28px 1fr 88px; gap: 8px; align-items: center; }
  .runner-steps .idx { text-align: center; color: var(--muted); font-size: 12px; }
  .runner-steps .desc { font-size: 14px; text-transform: uppercase; font-weight: 700; }
  .runner-steps .eta { font-size: 12px; color: var(--muted); text-align: right; }
  .kbdbar { display: flex; gap: 8px; flex-wrap: wrap; }
  .footer { margin-top: 40px; padding-top: 16px; border-top: 3px solid #ffffff; color: var(--muted); font-size: 13px; }
  
  /* Fullscreen styles */
  .pdf-container { position: relative; }
  .fullscreen { 
    background: transparent; color: var(--text); border: 3px solid #ffffff; 
    padding: 6px 10px; border-radius: 0; cursor: pointer; font-size: 12px; font-weight: 800; text-transform: uppercase;
    margin-top: 8px; display: block; width: fit-content;
  }
  .fullscreen:hover { background: #ffffff; color: #000; transform: none; }
  .fullscreen.active { background: var(--accent); color: #000; }
  
  .fullscreen-overlay {
    position: fixed; top: 0; left: 0; width: 100vw; height: 100vh; 
    background: var(--bg); z-index: 9999; display: none;
    padding: 0; box-sizing: border-box;
  }
  .fullscreen-overlay.active { display: block; }
  .fullscreen-overlay iframe, .fullscreen-overlay object { 
    width: 100vw; height: 100vh; border: none; position: absolute; top: 0; left: 0;
  }
  .fullscreen-overlay .close-btn {
    position: fixed; top: 20px; right: 20px; 
    background: var(--danger); color: white; border: 0; padding: 10px 15px; 
    border-radius: 0; cursor: pointer; font-size: 16px; z-index: 10000; font-weight: 800; text-transform: uppercase;
  }
  .fullscreen-overlay .close-btn:hover { opacity: .85; }
</style>
</head>
<body>
<<<<<<< HEAD
    <h1>welcome, i am building organizational self-awareness</h1>
    <p>humans decide things for their neighborhood. each agent is making decisions locally. what kind of
        global features emerge from those local decisions is not trivial to predict. this approach flips that on
        its head, where we also assess what kind of mesoscale structure we want the organization to have, and
        then inform our local decisions from there. perhaps, in the future, universities and research institutes can integrate this mesoscale
        approach along with local and departmental decisions.</p>
   
    <div style="margin: 20px 0;">
        <a href="https://www.sandeepchowdhary.com/" target="_blank" style="text-decoration: none; color: #007BFF; font-size: 1.2em;">my main website</a>
        <br><br>
        <a href="demo_showcase_with_pdf.html" style="text-decoration: none; color: #00ff99; font-size: 1.2em; border: 2px solid #00ff99; padding: 8px 16px; display: inline-block;">IPCC Analysis Demo</a>
=======
<!-- Fullscreen overlay -->
<div class="fullscreen-overlay" id="fullscreenOverlay">
  <button class="close-btn">✕</button>
  <div id="fullscreenContent"></div>
</div>

<div class="wrap">
  <nav>
    <div class="logo"><span class="dot"></span> Live‑Updated IPCC</div>
    <div class="note" style="margin:10px 0 16px">Single‑page demo. Use <span class="kbd">1–6</span> to jump; <span class="kbd">+</span>/<span class="kbd">−</span> to zoom; <span class="kbd">←</span>/<span class="kbd">→</span>/<span class="kbd">↑</span>/<span class="kbd">↓</span> to pan; <span class="kbd">N</span> to advance pipeline.</div>
    <ul class="toc">
      <li><a href="#intro" class="active">1. Why this now</a></li>
      <li><a href="#workflow">2. Workflow (interactive)</a></li>
      <li><a href="#video">3. Collector Video</a></li>
      <li><a href="#results">4. Assignment → Chapters</a></li>
      <li><a href="#script">5. Presenter Notes</a></li>
    </ul>
    <div class="footer">
      Draws on proposal & internal analyses. See embedded PDF and diagram.
>>>>>>> 71e30e37
    </div>
  </nav>

  <main>
    <section id="intro" class="hero">
      <div class="pill ok">Open • Transparent • Auditable</div>
      <h2>AI‑assisted, continuously updated IPCC evidence base</h2>
      <p class="muted">Automates discovery → relevance filtering → chapter assignment → key‑insight extraction → validator checks → live HTML insertion. Built for coverage, provenance, and policy‑readiness — not chatbot vibes.</p>
      <div class="grid" style="margin-top:12px">
        <div class="card">
          <div class="hd">Why general chatbots such as GPT aren’t enough</div>
          <div class="bd note">Fast per‑query answers, but: low coverage, opaque retrieval, no provenance guarantees, and hallucinations in long‑form synthesis. <em>Not fit for assessments.</em></div>
        </div>
        <div class="card">
          <div class="hd">What specialized tools still miss</div>
          <div class="bd note">Tools such as Elicit, Research Rabbit etc are NOT open-acess,  are paid, limited scale, and weak support for consensus building & living updates. We go “glass‑box” + continuous.</div>
        </div>
        <div class="card">
          <div class="hd">What this demo shows</div>
          <div class="bd note">
            1) Literature collection (OpenAlex)<br>
            2) Zero‑shot IPCC chapter assignment<br>
            3) Hooks for validation and live HTML insertion<br>
            4) Space for Auto‑Think (future).
          </div>
        </div>
      </div>
    </section>

    <section id="workflow">
      <div class="card flow">
        <div class="hd">Workflow Diagram (interactive)</div>
        <div class="zoomwrap" id="zoomWrap1">
          <iframe class="zoomcontent" src="Workflow_Diagram_interactive.html" title="Interactive workflow"></iframe>
        </div>
        <div class="toolbar">
          <button data-target="zoomWrap1" class="zIn">Zoom +</button>
          <button data-target="zoomWrap1" class="zOut">Zoom −</button>
          <button data-target="zoomWrap1" class="zReset">Reset</button>
          <button data-target="workflow" data-type="iframe" data-src="Workflow_Diagram_interactive.html" class="fullscreen">⛶ Fullscreen</button>
          <div class="note">Tip: you can also <span class="kbd">+</span>/<span class="kbd">−</span> and arrow keys to pan.</div>
        </div>
      </div>
    </section>

    <section id="video">
      <div class="card flow">
        <div class="hd">Literature Collector - Concept</div>
        <div class="zoomwrap" id="zoomWrap2" style="height:70vh; background:#0d1219; border-radius:var(--radius) var(--radius) 0 0; overflow:hidden;">
          <video class="zoomcontent" src="systematic_review 3.mp4" controls preload="metadata" style="background:#000; width:100%; height:100%; object-fit:contain; display:block;"></video>
        </div>
        <div class="toolbar">
          <button data-target="zoomWrap2" class="zIn">Zoom +</button>
          <button data-target="zoomWrap2" class="zOut">Zoom −</button>
          <button data-target="zoomWrap2" class="zReset">Reset</button>
          <button data-target="video" data-type="video" data-src="systematic_review 3.mp4" class="fullscreen">⛶ Fullscreen</button>
          <div class="note">Presenter: pause at 0:22 to highlight OpenAlex metadata capture.</div>
        </div>
      </div>
    </section>

    <section id="results">
      <div class="grid">
        <div class="card">
          <div class="hd">Chapter assignment — Results (embedded PDF)</div>
          <div class="bd">
            <div class="pdf-container">
              <object data="ipcc_analysis.pdf#page=1&zoom=120" type="application/pdf" width="100%" height="600">
                <div class="note">PDF could not be displayed. <a href="ipcc_analysis.pdf">Open ipcc_analysis.pdf</a>.</div>
              </object>
              <button class="fullscreen" data-target="pdf1" data-type="pdf" data-src="ipcc_analysis.pdf#page=1&zoom=120">⛶ Fullscreen</button>
            </div>
        </div>
      </div>
    </section> 

    <section id="script">
      <div class="card">
        <div class="hd">Presenter Notes (concise demo script)</div>
        <div class="bd">
          <ol>
            <li><strong>Hook (15s)</strong> — “Manual synthesis can’t keep up.” Flash 3 facts (authors, pages, € cost).</li>

            <li><strong>Workflow zoom (40s)</strong> — Pan to Validator/Live Editor; call out <em>glass‑box</em> design and provenance links.</li>
            <li><strong>Collector Video (45s)</strong> — Play short segment; narrate OpenAlex → DOI → abstract/full‑text → metadata.</li>
            <li><strong>Results (60s)</strong> — Show matrix and any extra plots; call out precision/recall targets and gaps.</li>
            <li><strong>Roadmap (30s)</strong> — Point to Auto‑Think cluster: KG → latent inference → hypothesis surfacing (future work).</li>
          </ol>
          <p class="note">Keyboard: <span class="kbd">1–5</span> jump; <span class="kbd">+</span>/<span class="kbd">−</span> zoom; arrows to pan.</p>
        </div>
      </div>
      <div class="card" style="margin-top:12px">
        <div class="hd">References inside the page</div>
        <div class="bd note">
          <p>Your grant proposal context (FWF ESPRIT) and the chapter‑assignment PDF are embedded above so you can cite claims while presenting.</p>
        </div>
      </div>
    </section>
  </main>
</div>

<script>
  // TOC highlight on scroll
  const sections = [...document.querySelectorAll('main section')];
  const links = [...document.querySelectorAll('.toc a')];
  const map = new Map(sections.map(s => [s.id, s]));
  const linkFor = id => links.find(a => a.getAttribute('href') === '#' + id);
  const obs = new IntersectionObserver(entries => {
    entries.forEach(e => {
      if (e.isIntersecting) {
        links.forEach(a => a.classList.remove('active'));
        const l = linkFor(e.target.id); if (l) l.classList.add('active');
      }
    });
  }, { rootMargin: "-30% 0px -60% 0px", threshold: 0.01 });
  sections.forEach(s => obs.observe(s));

  // Keyboard navigation
  const ids = ['intro','workflow','video','results','script'];
  window.addEventListener('keydown', e => {
    if (e.key >= '1' && e.key <= '5') {
      document.getElementById(ids[Number(e.key)-1]).scrollIntoView({behavior:'smooth'});
    }
  });

  // Simple pan/zoom utility
  function makeZoomable(wrapId) {
    const wrap = document.getElementById(wrapId);
    const content = wrap.querySelector('.zoomcontent');
    let scale = 1, x = 0, y = 0;
    function apply(){ content.style.transform = `translate(${x}px,${y}px) scale(${scale})`; }
    function clamp(){ scale = Math.max(0.5, Math.min(3, scale)); }
    wrap.addEventListener('wheel', e => {
      if (!e.ctrlKey) return;
      e.preventDefault();
      const delta = (e.deltaY < 0) ? 0.1 : -0.1;
      scale += delta; clamp(); apply();
    }, { passive:false });
    let drag = false, sx=0, sy=0;
    wrap.addEventListener('mousedown', e => { drag=true; sx=e.clientX; sy=e.clientY; wrap.style.cursor='grabbing'; });
    window.addEventListener('mouseup', () => { drag=false; wrap.style.cursor='default'; });
    window.addEventListener('mousemove', e => {
      if (!drag) return; x += (e.clientX - sx); y += (e.clientY - sy); sx = e.clientX; sy = e.clientY; apply();
    });
    return {
      in(){ scale += 0.15; clamp(); apply(); },
      out(){ scale -= 0.15; clamp(); apply(); },
      reset(){ scale = 1; x = 0; y = 0; apply(); },
      nudge(dx,dy){ x+=dx; y+=dy; apply(); }
    };
  }
  const zoomables = {
    zoomWrap1: makeZoomable('zoomWrap1'),
    zoomWrap2: makeZoomable('zoomWrap2'),
  };
  document.querySelectorAll('.zIn').forEach(b => b.onclick = () => zoomables[b.dataset.target].in());
  document.querySelectorAll('.zOut').forEach(b => b.onclick = () => zoomables[b.dataset.target].out());
  document.querySelectorAll('.zReset').forEach(b => b.onclick = () => zoomables[b.dataset.target].reset());

  // Global keyboard for pan/zoom
  window.addEventListener('keydown', e => {
    const active = document.querySelector(':hover')?.closest('.zoomwrap')?.id || 'zoomWrap1';
    const z = zoomables[active];
    if (!z) return;
    if (e.key === '+') { z.in(); }
    if (e.key === '-') { z.out(); }
    if (e.key === 'ArrowLeft') { z.nudge( -30, 0); }
    if (e.key === 'ArrowRight'){ z.nudge(  30, 0); }
    if (e.key === 'ArrowUp')   { z.nudge(  0,-30); }
    if (e.key === 'ArrowDown') { z.nudge(  0, 30); }
  });



  // Fullscreen functionality
  const fullscreenOverlay = document.getElementById('fullscreenOverlay');
  const fullscreenContent = document.getElementById('fullscreenContent');
  const closeBtn = fullscreenOverlay.querySelector('.close-btn');
  
  function openFullscreen(type, src, target) {
    try {
      if (type === 'iframe') {
        fullscreenContent.innerHTML = `<iframe src="${src}" title="Fullscreen content" style="width:100%;height:100%;border:none;"></iframe>`;
      } else if (type === 'pdf') {
        fullscreenContent.innerHTML = `<object data="${src}" type="application/pdf" style="width:100%;height:100%;"></object>`;
      } else if (type === 'video') {
        fullscreenContent.innerHTML = `<video src="${src}" controls autoplay style="width:100%;height:100%;object-fit:contain;background:#000;"></video>`;
      }
      fullscreenOverlay.classList.add('active');
      document.body.style.overflow = 'hidden'; // Prevent background scrolling
      
      // Find and highlight the active fullscreen button
      const activeBtn = document.querySelector(`[data-target="${target}"]`);
      if (activeBtn) activeBtn.classList.add('active');
    } catch (error) {
      console.error('Fullscreen error:', error);
    }
  }
  
  function closeFullscreen() {
    fullscreenOverlay.classList.remove('active');
    fullscreenContent.innerHTML = '';
    document.body.style.overflow = ''; // Restore scrolling
    document.querySelectorAll('.fullscreen').forEach(btn => btn.classList.remove('active'));
  }
  
  // Event listeners for fullscreen buttons
  document.addEventListener('click', (e) => {
    if (e.target.classList.contains('fullscreen')) {
      e.preventDefault();
      const type = e.target.dataset.type || 'iframe';
      const src = e.target.dataset.src;
      const target = e.target.dataset.target;
      
      if (src) {
        openFullscreen(type, src, target);
      }
    }
  });
  
  // Close button and ESC key
  closeBtn.addEventListener('click', closeFullscreen);
  document.addEventListener('keydown', (e) => {
    if (e.key === 'Escape' && fullscreenOverlay.classList.contains('active')) {
      closeFullscreen();
    }
  });

</script>
</body>
</html><|MERGE_RESOLUTION|>--- conflicted
+++ resolved
@@ -135,19 +135,6 @@
 </style>
 </head>
 <body>
-<<<<<<< HEAD
-    <h1>welcome, i am building organizational self-awareness</h1>
-    <p>humans decide things for their neighborhood. each agent is making decisions locally. what kind of
-        global features emerge from those local decisions is not trivial to predict. this approach flips that on
-        its head, where we also assess what kind of mesoscale structure we want the organization to have, and
-        then inform our local decisions from there. perhaps, in the future, universities and research institutes can integrate this mesoscale
-        approach along with local and departmental decisions.</p>
-   
-    <div style="margin: 20px 0;">
-        <a href="https://www.sandeepchowdhary.com/" target="_blank" style="text-decoration: none; color: #007BFF; font-size: 1.2em;">my main website</a>
-        <br><br>
-        <a href="demo_showcase_with_pdf.html" style="text-decoration: none; color: #00ff99; font-size: 1.2em; border: 2px solid #00ff99; padding: 8px 16px; display: inline-block;">IPCC Analysis Demo</a>
-=======
 <!-- Fullscreen overlay -->
 <div class="fullscreen-overlay" id="fullscreenOverlay">
   <button class="close-btn">✕</button>
@@ -167,7 +154,8 @@
     </ul>
     <div class="footer">
       Draws on proposal & internal analyses. See embedded PDF and diagram.
->>>>>>> 71e30e37
+        <br><br>
+        <a href="demo_showcase_with_pdf.html" style="text-decoration: none; color: #00ff99; font-size: 1.2em; border: 2px solid #00ff99; padding: 8px 16px; display: inline-block;">IPCC Analysis Demo</a>
     </div>
   </nav>
 
